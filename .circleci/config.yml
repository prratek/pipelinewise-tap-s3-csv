--- conflicted
+++ resolved
@@ -8,32 +8,15 @@
       - run:
           name: 'Setup virtual env'
           command: |
-<<<<<<< HEAD
-            virtualenv -p python3 /usr/local/share/virtualenvs/tap-s3-csv
-            . /usr/local/share/virtualenvs/tap-s3-csv/bin/activate
+            python3 -m venv ./virtualenvs/tap-s3-csv
+            . ./virtualenvs/tap-s3-csv/bin/activate
+            pip3 install --upgrade pip
             pip3 install .[test]
       - run:
           name: 'Pylinting'
           command: |
-            . /usr/local/share/virtualenvs/tap-s3-csv/bin/activate
-            pylint --rcfile .pylintrc tap_s3_csv/
-=======
-            python3 -m venv ./virtualenvs/tap-s3-csv
-            . ./virtualenvs/tap-s3-csv/bin/activate
-            pip3 install --upgrade pip
-            pip3 install .[test]
->>>>>>> a6418ceb
-      - run:
-          name: 'Pylinting'
-          command: |
-<<<<<<< HEAD
-            . /usr/local/share/virtualenvs/tap-s3-csv/bin/activate
-            nosetests tests
-      - add_ssh_keys
-=======
             . ./virtualenvs/tap-s3-csv/bin/activate
             pylint --rcfile .pylintrc tap_s3_csv/
->>>>>>> a6418ceb
       - run:
           name: 'Unit Tests'
           command: |
