"""
Module to guess csv columns' types and build Json schema.
"""
import csv
import io
import singer

from typing import Dict, List
from messytables import CSVTableSet, headers_guess, headers_processor, offset_processor, type_guess
from messytables.types import DateType, DecimalType, BoolType, IntegerType, DateUtilType
<<<<<<< HEAD

LOGGER = singer.get_logger()


def generate_schema(samples: List[Dict], table_spec: Dict) -> Dict:
    """
    Guess columns types from the given samples and build json schema
    :param samples: List of dictionaries containing samples data from csv file(s)
    :param table_spec: table/stream specs given in the tap definition
    :return: dictionary where the keys are the headers and values are the guessed types - compatible with json schema
    """
    counts = {}

    table_set = CSVTableSet(_csv2bytesio(samples))

    row_set = table_set.tables[0]

    offset, headers = headers_guess(row_set.sample)
    row_set.register_processor(headers_processor(headers))
    row_set.register_processor(offset_processor(offset + 1))

    types = type_guess(row_set.sample, strict=True)

    for header, header_type in zip(headers, types):

        date_overrides = set(table_spec.get('date_overrides', []))

        if header in date_overrides:
            counts[header] = {
                'anyOf': [
                    {'type': ['null', 'string'], 'format': 'date-time'},
                    {'type': ['null', 'string']}
                ]
            }
        else:
            if isinstance(header_type, (DateType, DateUtilType)):
                counts[header] = {
                    'anyOf': [
                        {'type': ['null', 'string'], 'format': 'date'},
                        {'type': ['null', 'string']}
                    ]
                }
            else:
                counts[header] = {
                    'type': ['null', 'string']
                }

                if isinstance(header_type, IntegerType):
                    counts[header]['type'].append('integer')
                elif isinstance(header_type, DecimalType):
                    counts[header]['type'].append('number')
                elif isinstance(header_type, BoolType):
                    counts[header]['type'].append('boolean')
=======
>>>>>>> a6418ceb

LOGGER = singer.get_logger()


<<<<<<< HEAD
def _csv2bytesio(data: List[Dict])-> io.BytesIO:
    """
    Converts a list of dictionaries to a csv BytesIO which is a csv file like object
    :param data: List of dictionaries to turn into csv like structure
    :return: BytesIO, a file like object in memory
    """
    sio = io.StringIO()

    header = set()

    for datum in data:
        header.update(list(datum.keys()))

    writer = csv.DictWriter(sio, fieldnames=header)

    writer.writeheader()
    writer.writerows(data)

    return io.BytesIO(sio.getvalue().strip('\r\n').encode('utf-8'))
=======
def generate_schema(samples: List[Dict], table_spec: Dict) -> Dict:
    """
    Guess columns types from the given samples and build json schema
    :param samples: List of dictionaries containing samples data from csv file(s)
    :param table_spec: table/stream specs given in the tap definition
    :return: dictionary where the keys are the headers and values are the guessed types - compatible with json schema
    """
    schema = {}

    table_set = CSVTableSet(_csv2bytesio(samples))

    row_set = table_set.tables[0]

    offset, headers = headers_guess(row_set.sample)
    row_set.register_processor(headers_processor(headers))
    row_set.register_processor(offset_processor(offset + 1))

    types = type_guess(row_set.sample, strict=True)

    for header, header_type in zip(headers, types):

        date_overrides = set(table_spec.get('date_overrides', []))

        if header in date_overrides:
            schema[header] = {
                'anyOf': [
                    {'type': ['null', 'string'], 'format': 'date-time'},
                    {'type': ['null', 'string']}
                ]
            }
        else:
            if isinstance(header_type, (DateType, DateUtilType)):
                schema[header] = {
                    'anyOf': [
                        {'type': ['null', 'string'], 'format': 'date'},
                        {'type': ['null', 'string']}
                    ]
                }
            else:
                schema[header] = {
                    'type': ['null', 'string']
                }

                if isinstance(header_type, IntegerType):
                    schema[header]['type'].append('integer')
                elif isinstance(header_type, DecimalType):
                    schema[header]['type'].append('number')
                elif isinstance(header_type, BoolType):
                    schema[header]['type'].append('boolean')

    return schema


def _csv2bytesio(data: List[Dict])-> io.BytesIO:
    """
    Converts a list of dictionaries to a csv BytesIO which is a csv file like object
    :param data: List of dictionaries to turn into csv like structure
    :return: BytesIO, a file like object in memory
    """
    with io.StringIO() as sio:

        header = set()

        for datum in data:
            header.update(list(datum.keys()))

        writer = csv.DictWriter(sio, fieldnames=header)

        writer.writeheader()
        writer.writerows(data)

        return io.BytesIO(sio.getvalue().strip('\r\n').encode('utf-8'))
>>>>>>> a6418ceb
<|MERGE_RESOLUTION|>--- conflicted
+++ resolved
@@ -8,87 +8,10 @@
 from typing import Dict, List
 from messytables import CSVTableSet, headers_guess, headers_processor, offset_processor, type_guess
 from messytables.types import DateType, DecimalType, BoolType, IntegerType, DateUtilType
-<<<<<<< HEAD
 
 LOGGER = singer.get_logger()
 
 
-def generate_schema(samples: List[Dict], table_spec: Dict) -> Dict:
-    """
-    Guess columns types from the given samples and build json schema
-    :param samples: List of dictionaries containing samples data from csv file(s)
-    :param table_spec: table/stream specs given in the tap definition
-    :return: dictionary where the keys are the headers and values are the guessed types - compatible with json schema
-    """
-    counts = {}
-
-    table_set = CSVTableSet(_csv2bytesio(samples))
-
-    row_set = table_set.tables[0]
-
-    offset, headers = headers_guess(row_set.sample)
-    row_set.register_processor(headers_processor(headers))
-    row_set.register_processor(offset_processor(offset + 1))
-
-    types = type_guess(row_set.sample, strict=True)
-
-    for header, header_type in zip(headers, types):
-
-        date_overrides = set(table_spec.get('date_overrides', []))
-
-        if header in date_overrides:
-            counts[header] = {
-                'anyOf': [
-                    {'type': ['null', 'string'], 'format': 'date-time'},
-                    {'type': ['null', 'string']}
-                ]
-            }
-        else:
-            if isinstance(header_type, (DateType, DateUtilType)):
-                counts[header] = {
-                    'anyOf': [
-                        {'type': ['null', 'string'], 'format': 'date'},
-                        {'type': ['null', 'string']}
-                    ]
-                }
-            else:
-                counts[header] = {
-                    'type': ['null', 'string']
-                }
-
-                if isinstance(header_type, IntegerType):
-                    counts[header]['type'].append('integer')
-                elif isinstance(header_type, DecimalType):
-                    counts[header]['type'].append('number')
-                elif isinstance(header_type, BoolType):
-                    counts[header]['type'].append('boolean')
-=======
->>>>>>> a6418ceb
-
-LOGGER = singer.get_logger()
-
-
-<<<<<<< HEAD
-def _csv2bytesio(data: List[Dict])-> io.BytesIO:
-    """
-    Converts a list of dictionaries to a csv BytesIO which is a csv file like object
-    :param data: List of dictionaries to turn into csv like structure
-    :return: BytesIO, a file like object in memory
-    """
-    sio = io.StringIO()
-
-    header = set()
-
-    for datum in data:
-        header.update(list(datum.keys()))
-
-    writer = csv.DictWriter(sio, fieldnames=header)
-
-    writer.writeheader()
-    writer.writerows(data)
-
-    return io.BytesIO(sio.getvalue().strip('\r\n').encode('utf-8'))
-=======
 def generate_schema(samples: List[Dict], table_spec: Dict) -> Dict:
     """
     Guess columns types from the given samples and build json schema
@@ -160,5 +83,4 @@
         writer.writeheader()
         writer.writerows(data)
 
-        return io.BytesIO(sio.getvalue().strip('\r\n').encode('utf-8'))
->>>>>>> a6418ceb
+        return io.BytesIO(sio.getvalue().strip('\r\n').encode('utf-8'))